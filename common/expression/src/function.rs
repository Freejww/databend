--- conflicted
+++ resolved
@@ -391,57 +391,6 @@
             }));
     }
 
-    /// The estimate_bytes_fn is used to make sure  enough space has allocated for `data` in `StringColumnBuilder`.
-    /// To make `estimate_bytes_fn` simple, we only pass column to it, and `Scalar` will cast to one item column.
-    pub fn register_string_2_string<F, G, H>(
-        &mut self,
-        name: &'static str,
-        property: FunctionProperty,
-        calc_domain: F,
-        func: G,
-        estimate_bytes_fn: H,
-    ) where
-        F: Fn(&<StringType as ValueType>::Domain) -> Option<<StringType as ValueType>::Domain>
-            + 'static
-            + Clone
-            + Copy,
-        G: Fn(<StringType as ValueType>::ScalarRef<'_>, &mut [u8]) -> Result<usize, String>
-            + 'static
-            + Clone
-            + Copy,
-        H: Fn((&[u8], &Buffer<u64>)) -> usize + 'static + Copy + Clone,
-    {
-        self.register_1_arg_core::<NullType, NullType, _, _>(
-            name,
-            property.clone(),
-            |_| None,
-            vectorize_1_arg::<NullType, NullType>(|_| ()),
-        );
-
-        self.register_1_arg_core::<StringType, StringType, _, _>(
-            name,
-            property.clone(),
-            calc_domain,
-            vectorize_string_2_string(func, estimate_bytes_fn),
-        );
-
-        self.register_1_arg_core::<NullableType<StringType>, NullableType<StringType>, _, _>(
-            name,
-            property,
-            move |arg1| {
-                let value = match &arg1.value {
-                    Some(value) => Some(calc_domain(value)?),
-                    None => None,
-                };
-                Some(NullableDomain {
-                    has_null: arg1.has_null,
-                    value: value.map(Box::new),
-                })
-            },
-            vectorize_passthrough_nullable_string_2_string(func, estimate_bytes_fn),
-        );
-    }
-
     pub fn register_function_factory(
         &mut self,
         name: &'static str,
@@ -667,100 +616,4 @@
             Ok(Value::Column((col, validity)))
         }
     }
-<<<<<<< HEAD
-}
-
-pub fn vectorize_with_writer_passthrough_nullable_2_arg<I1: ArgType, I2: ArgType, O: ArgType>(
-    func: impl Fn(I1::ScalarRef<'_>, I2::ScalarRef<'_>, &mut O::ColumnBuilder) -> Result<(), String>
-    + Copy,
-) -> impl Fn(
-    ValueRef<NullableType<I1>>,
-    ValueRef<NullableType<I2>>,
-    &GenericMap,
-) -> Result<Value<NullableType<O>>, String>
-+ Copy {
-    move |arg1, arg2, generics| match (arg1, arg2) {
-        (ValueRef::Scalar(None), _) | (_, ValueRef::Scalar(None)) => Ok(Value::Scalar(None)),
-        (ValueRef::Scalar(Some(arg1)), ValueRef::Scalar(Some(arg2))) => {
-            let mut builder = O::create_builder(1, generics);
-            func(arg1, arg2, &mut builder)?;
-            Ok(Value::Scalar(Some(O::build_scalar(builder))))
-        }
-        (ValueRef::Scalar(Some(arg1)), ValueRef::Column((arg2, arg2_validity))) => {
-            let iter = I2::iter_column(&arg2);
-            let mut builder = O::create_builder(iter.size_hint().0, generics);
-            for arg2 in iter {
-                func(arg1.clone(), arg2, &mut builder)?;
-            }
-            Ok(Value::Column((O::build_column(builder), arg2_validity)))
-        }
-        (ValueRef::Column((arg1, arg1_validity)), ValueRef::Scalar(Some(arg2))) => {
-            let iter = I1::iter_column(&arg1);
-            let mut builder = O::create_builder(iter.size_hint().0, generics);
-            for arg1 in iter {
-                func(arg1, arg2.clone(), &mut builder)?;
-            }
-            Ok(Value::Column((O::build_column(builder), arg1_validity)))
-        }
-        (ValueRef::Column((arg1, arg1_validity)), ValueRef::Column((arg2, arg2_validity))) => {
-            let iter = I1::iter_column(&arg1).zip(I2::iter_column(&arg2));
-            let mut builder = O::create_builder(iter.size_hint().0, generics);
-            for (arg1, arg2) in iter {
-                func(arg1, arg2, &mut builder)?;
-            }
-            let validity = common_arrow::arrow::bitmap::and(&arg1_validity, &arg2_validity);
-            Ok(Value::Column((O::build_column(builder), validity)))
-        }
-    }
-}
-
-pub fn vectorize_string_2_string(
-    func: impl Fn(<StringType as ValueType>::ScalarRef<'_>, &mut [u8]) -> Result<usize, String> + Copy,
-    estimate_bytes_fn: impl Fn((&[u8], &Buffer<u64>)) -> usize + Copy,
-) -> impl Fn(ValueRef<StringType>, &GenericMap) -> Result<Value<StringType>, String> + Copy {
-    move |arg1, _| match arg1 {
-        ValueRef::Scalar(val) => {
-            let offsets = vec![0, val.len() as u64];
-            let data_len = estimate_bytes_fn((val, &offsets.into()));
-            let result = try_transform_scalar(val, data_len, |val, buf| func(val, buf))?;
-            Ok(Value::Scalar(result))
-        }
-        ValueRef::Column(col) => {
-            let iter = StringType::iter_column(&col);
-            let (data, offsets) = &col;
-            let data_len = estimate_bytes_fn((data, offsets));
-            let builder =
-                StringColumnBuilder::try_from_transform(iter, data_len, |val, buf| func(val, buf))?;
-            Ok(Value::Column(builder.build()))
-        }
-    }
-}
-
-pub fn vectorize_passthrough_nullable_string_2_string(
-    func: impl Fn(<StringType as ValueType>::ScalarRef<'_>, &mut [u8]) -> Result<usize, String> + Copy,
-    estimate_bytes_fn: impl Fn((&[u8], &Buffer<u64>)) -> usize + Copy,
-) -> impl Fn(
-    ValueRef<NullableType<StringType>>,
-    &GenericMap,
-) -> Result<Value<NullableType<StringType>>, String>
-+ Copy {
-    move |arg1, _| match arg1 {
-        ValueRef::Scalar(None) => Ok(Value::Scalar(None)),
-        ValueRef::Scalar(Some(val)) => {
-            let offsets = vec![0, val.len() as u64];
-            let data_len = estimate_bytes_fn((val, &offsets.into()));
-            let result = try_transform_scalar(val, data_len, |val, buf| func(val, buf))?;
-            Ok(Value::Scalar(Some(result)))
-        }
-        ValueRef::Column((col, validity)) => {
-            let iter = StringType::iter_column(&col);
-            let (data, offsets) = &col;
-            let data_len = estimate_bytes_fn((data, offsets));
-            let builder =
-                StringColumnBuilder::try_from_transform(iter, data_len, |val, buf| func(val, buf))?;
-            Ok(Value::Column((builder.build(), validity)))
-        }
-    }
-=======
->>>>>>> 6ecc8ece
 }