// Copyright 2021 Datafuse Labs.
//
// Licensed under the Apache License, Version 2.0 (the "License");
// you may not use this file except in compliance with the License.
// You may obtain a copy of the License at
//
//     http://www.apache.org/licenses/LICENSE-2.0
//
// Unless required by applicable law or agreed to in writing, software
// distributed under the License is distributed on an "AS IS" BASIS,
// WITHOUT WARRANTIES OR CONDITIONS OF ANY KIND, either express or implied.
// See the License for the specific language governing permissions and
// limitations under the License.

use std::sync::Arc;

use common_datavalues::prelude::*;
use common_exception::Result;
use common_functions::scalars::*;
use serde_json::json;

use super::scalar_function_test::ScalarFunctionWithFieldTest;
use crate::scalars::scalar_function_test::test_scalar_functions;
use crate::scalars::scalar_function_test::test_scalar_functions_with_type;
use crate::scalars::scalar_function_test::ScalarFunctionTest;

#[test]
fn test_cast_function() -> Result<()> {
    let tests = vec![
        ("toInt8", ScalarFunctionTest {
            name: "cast-int64-to-int8-passed",
            columns: vec![Series::from_data(vec![4i64, 3, 2, 4])],
            expect: Series::from_data(vec![4i8, 3, 2, 4]),
            error: "",
        }),
        ("toInt8", ScalarFunctionTest {
            name: "cast-string-to-int8-passed",
            columns: vec![Series::from_data(vec!["4", "3", "2", "4"])],
            expect: Series::from_data(vec![4i8, 3, 2, 4]),
            error: "",
        }),
        ("toInt16", ScalarFunctionTest {
            name: "cast-string-to-int16-passed",
            columns: vec![Series::from_data(vec!["4", "3", "2", "4"])],
            expect: Series::from_data(vec![4i16, 3, 2, 4]),
            error: "",
        }),
        ("toInt32", ScalarFunctionTest {
            name: "cast-string-to-int32-passed",
            columns: vec![Series::from_data(vec!["4", "3", "2", "4"])],
            expect: Series::from_data(vec![4i32, 3, 2, 4]),
            error: "",
        }),
        ("toInt32", ScalarFunctionTest {
            name: "cast-string-to-int32-error-passed",
            columns: vec![Series::from_data(vec!["X4", "3", "2", "4"])],
            expect: Series::from_data(vec![4i32, 3, 2, 4]),
            error: "Cast error happens in casting from String to Int32",
        }),
        ("toInt32", ScalarFunctionTest {
            name: "cast-string-to-int32-error-as_null-passed",
            columns: vec![Series::from_data(vec!["X4", "3", "2", "4"])],
            expect: Series::from_data(vec![Some(0i32), Some(3), Some(2), Some(4)]),
            error: "Cast error happens in casting from String to Int32",
        }),
        ("toInt64", ScalarFunctionTest {
            name: "cast-string-to-int64-passed",
            columns: vec![Series::from_data(vec!["4", "3", "2", "4"])],
            expect: Series::from_data(vec![4i64, 3, 2, 4]),
            error: "",
        }),
        ("toDate", ScalarFunctionTest {
            name: "cast-string-to-date32-passed",
            columns: vec![Series::from_data(vec!["2021-03-05", "2021-10-24"])],
            expect: Series::from_data(vec![18691i32, 18924]),
            error: "",
        }),
        ("toDateTime", ScalarFunctionTest {
            name: "cast-string-to-datetime-passed",
            columns: vec![Series::from_data(vec![
                "2021-03-05 01:01:01",
                "2021-10-24 10:10:10",
            ])],
            expect: Series::from_data(vec![1614906061i64, 1635070210]),
            error: "",
        }),
    ];

    for (op, test) in tests {
        test_scalar_functions(op, &[test])?;
    }

    Ok(())
}

#[test]
fn test_datetime_cast_function() -> Result<()> {
    let tests = vec![
        ("toString", ScalarFunctionWithFieldTest {
            name: "cast-date32-to-string-passed",
            columns: vec![ColumnWithField::new(
                Series::from_data(vec![18691i32, 18924]),
                DataField::new("dummy_1", DateType::arc()),
            )],
            expect: Series::from_data(vec!["2021-03-05", "2021-10-24"]),
            error: "",
        }),
        ("toString", ScalarFunctionWithFieldTest {
            name: "cast-datetime-to-string-passed",
            columns: vec![ColumnWithField::new(
                Series::from_data(vec![1614906061i64, 1635070210]),
                DataField::new("dummy_1", DateTimeType::arc(0, None)),
            )],
            expect: Series::from_data(vec!["2021-03-05 01:01:01", "2021-10-24 10:10:10"]),
            error: "",
        }),
    ];

    for (op, test) in tests {
        test_scalar_functions_with_type(op, &[test])?;
    }

    Ok(())
}

#[test]
fn test_cast_variant_function() -> Result<()> {
    let tests = vec![
        (
            CastFunction::create("cast", "variant")?,
            ScalarFunctionWithFieldTest {
                name: "cast-date32-to-variant-error",
                columns: vec![ColumnWithField::new(
                    Series::from_data(vec![18691i32, 18924]),
                    DataField::new("dummy_1", DateType::arc()),
                )],
                expect: Arc::new(NullColumn::new(2)),
                error: "Expression type does not match column data type, expecting VARIANT but got Date",
            },
        ),
        (
            CastFunction::create("cast", "variant")?,
            ScalarFunctionWithFieldTest {
                name: "cast-bool-to-variant-passed",
                columns: vec![ColumnWithField::new(
                    Series::from_data(vec![true, false]),
                    DataField::new("dummy_1", BooleanType::arc()),
                )],
                expect: Series::from_data(vec![VariantValue::from(json!(true)), VariantValue::from(json!(false))]),
                error: "",
            },
        ),
        (
            CastFunction::create("cast", "variant")?,
            ScalarFunctionWithFieldTest {
                name: "cast-int8-to-variant-passed",
                columns: vec![ColumnWithField::new(
                    Series::from_data(vec![-128i8, 127]),
                    DataField::new("dummy_1", Int8Type::arc()),
                )],
                expect: Series::from_data(vec![VariantValue::from(json!(-128i8)), VariantValue::from(json!(127i8))]),
                error: "",
            },
        ),
        (
            CastFunction::create("cast", "variant")?,
            ScalarFunctionWithFieldTest {
                name: "cast-int16-to-variant-passed",
                columns: vec![ColumnWithField::new(
                    Series::from_data(vec![-32768i16, 32767]),
                    DataField::new("dummy_1", Int16Type::arc()),
                )],
                expect: Series::from_data(vec![VariantValue::from(json!(-32768i16)), VariantValue::from(json!(32767i16))]),
                error: "",
            },
        ),
        (
            CastFunction::create("cast", "variant")?,
            ScalarFunctionWithFieldTest {
                name: "cast-int32-to-variant-passed",
                columns: vec![ColumnWithField::new(
                    Series::from_data(vec![-2147483648i32, 2147483647]),
                    DataField::new("dummy_1", Int32Type::arc()),
                )],
                expect: Series::from_data(vec![VariantValue::from(json!(-2147483648i32)), VariantValue::from(json!(2147483647i32))]),
                error: "",
            },
        ),
        (
            CastFunction::create("cast", "variant")?,
            ScalarFunctionWithFieldTest {
                name: "cast-int64-to-variant-passed",
                columns: vec![ColumnWithField::new(
                    Series::from_data(vec![
                        -9223372036854775808i64,
                        9223372036854775807,
                    ]),
                    DataField::new("dummy_1", Int64Type::arc()),
                )],
                expect: Series::from_data(vec![
                    VariantValue::from(json!(-9223372036854775808i64)),
                    VariantValue::from(json!(9223372036854775807i64)),
                ]),
                error: "",
            },
        ),
        (
            CastFunction::create("cast", "variant")?,
            ScalarFunctionWithFieldTest {
                name: "cast-uint8-to-variant-passed",
                columns: vec![ColumnWithField::new(
                    Series::from_data(vec![0u8, 255]),
                    DataField::new("dummy_1", UInt8Type::arc()),
                )],
                expect: Series::from_data(vec![VariantValue::from(json!(0u8)), VariantValue::from(json!(255u8))]),
                error: "",
            },
        ),
        (
            CastFunction::create("cast", "variant")?,
            ScalarFunctionWithFieldTest {
                name: "cast-uint16-to-variant-passed",
                columns: vec![ColumnWithField::new(
                    Series::from_data(vec![0u16, 65535]),
                    DataField::new("dummy_1", UInt16Type::arc()),
                )],
                expect: Series::from_data(vec![VariantValue::from(json!(0u16)), VariantValue::from(json!(65535u16))]),
                error: "",
            },
        ),
        (
            CastFunction::create("cast", "variant")?,
            ScalarFunctionWithFieldTest {
                name: "cast-uint32-to-variant-passed",
                columns: vec![ColumnWithField::new(
                    Series::from_data(vec![0u32, 4294967295]),
                    DataField::new("dummy_1", UInt32Type::arc()),
                )],
                expect: Series::from_data(vec![VariantValue::from(json!(0u32)), VariantValue::from(json!(4294967295u32))]),
                error: "",
            },
        ),
        (
            CastFunction::create("cast", "variant")?,
            ScalarFunctionWithFieldTest {
                name: "cast-uint64-to-variant-passed",
                columns: vec![ColumnWithField::new(
                    Series::from_data(vec![0u64, 18446744073709551615]),
                    DataField::new("dummy_1", UInt64Type::arc()),
                )],
                expect: Series::from_data(vec![VariantValue::from(json!(0u64)), VariantValue::from(json!(18446744073709551615u64))]),
                error: "",
            },
        ),
        (
            CastFunction::create("cast", "variant")?,
            ScalarFunctionWithFieldTest {
                name: "cast-float32-to-variant-passed",
                columns: vec![ColumnWithField::new(
                    Series::from_data(vec![0.12345679f32, 12.34]),
                    DataField::new("dummy_1", Float32Type::arc()),
                )],
                expect: Series::from_data(vec![VariantValue::from(json!(0.12345679f32)), VariantValue::from(json!(12.34f32))]),
                error: "",
            },
        ),
        (
            CastFunction::create("cast", "variant")?,
            ScalarFunctionWithFieldTest {
                name: "cast-float64-to-variant-passed",
                columns: vec![ColumnWithField::new(
                    Series::from_data(vec![0.12345678912121212f64,
                        12.345678912,]),
                    DataField::new("dummy_1", Float64Type::arc()),
                )],
                expect: Series::from_data(vec![
                    VariantValue::from(json!(0.12345678912121212f64)),
                    VariantValue::from(json!(12.345678912f64)),
                ]),
                error: "",
            },
        ),
        (
            CastFunction::create("cast", "variant")?,
            ScalarFunctionWithFieldTest {
                name: "cast-string-to-variant-error",
                columns: vec![ColumnWithField::new(
                    Series::from_data(vec![
                        "abc",
                        "123",
                    ]),
                    DataField::new("dummy_1", StringType::arc()),
                )],
                expect: Arc::new(NullColumn::new(2)),
                error: "Expression type does not match column data type, expecting VARIANT but got String",
            },
        ),
    ];

    for (test_func, test) in tests {
        match test_func.eval(
            FunctionContext::default(),
            &test.columns,
            test.columns[0].column().len(),
        ) {
            Ok(v) => {
                let v = v.convert_full_column();

                assert_eq!(test.expect, v, "{}", test.name);
            }
            Err(cause) => {
                assert_eq!(test.error, cause.message(), "{}", test.name);
            }
        }
    }

    Ok(())
}

#[test]
fn test_variant_cast_function() -> Result<()> {
    let tests = vec![
        ("toUInt8", ScalarFunctionTest {
            name: "cast-variant-to-uint8-passed",
            columns: vec![Series::from_data(vec![
                VariantValue::from(json!(4u64)),
                VariantValue::from(json!(3u64)),
                VariantValue::from(json!("2")),
                VariantValue::from(json!("4")),
            ])],
            expect: Series::from_data(vec![4u8, 3, 2, 4]),
            error: "",
        }),
        ("toUInt16", ScalarFunctionTest {
            name: "cast-variant-to-uint16-passed",
            columns: vec![Series::from_data(vec![
                VariantValue::from(json!(4u64)),
                VariantValue::from(json!(3u64)),
                VariantValue::from(json!("2")),
                VariantValue::from(json!("4")),
            ])],
            expect: Series::from_data(vec![4u16, 3, 2, 4]),
            error: "",
        }),
        ("toUInt32", ScalarFunctionTest {
            name: "cast-variant-to-uint32-passed",
            columns: vec![Series::from_data(vec![
                VariantValue::from(json!(4u64)),
                VariantValue::from(json!(3u64)),
                VariantValue::from(json!("2")),
                VariantValue::from(json!("4")),
            ])],
            expect: Series::from_data(vec![4u32, 3, 2, 4]),
            error: "",
        }),
        ("toUInt64", ScalarFunctionTest {
            name: "cast-variant-to-uint64-passed",
            columns: vec![Series::from_data(vec![
                VariantValue::from(json!(4u64)),
                VariantValue::from(json!(3u64)),
                VariantValue::from(json!("2")),
                VariantValue::from(json!("4")),
            ])],
            expect: Series::from_data(vec![4u64, 3, 2, 4]),
            error: "",
        }),
        ("toUInt64", ScalarFunctionTest {
            name: "cast-variant-to-uint64-error",
            columns: vec![Series::from_data(vec![
                VariantValue::from(json!("X4")),
                VariantValue::from(json!(3u64)),
                VariantValue::from(json!("2")),
                VariantValue::from(json!("4")),
            ])],
            expect: Series::from_data(vec![4u64, 3, 2, 4]),
            error: "Cast error happens in casting from Variant to UInt64",
        }),
        ("toInt8", ScalarFunctionTest {
            name: "cast-variant-to-int8-passed",
            columns: vec![Series::from_data(vec![
                VariantValue::from(json!(4i64)),
                VariantValue::from(json!(-3i64)),
                VariantValue::from(json!("2")),
                VariantValue::from(json!("-4")),
            ])],
            expect: Series::from_data(vec![4i8, -3, 2, -4]),
            error: "",
        }),
        ("toInt16", ScalarFunctionTest {
            name: "cast-variant-to-int16-passed",
            columns: vec![Series::from_data(vec![
                VariantValue::from(json!(4i64)),
                VariantValue::from(json!(-3i64)),
                VariantValue::from(json!("2")),
                VariantValue::from(json!("-4")),
            ])],
            expect: Series::from_data(vec![4i16, -3, 2, -4]),
            error: "",
        }),
        ("toInt32", ScalarFunctionTest {
            name: "cast-variant-to-int32-passed",
            columns: vec![Series::from_data(vec![
                VariantValue::from(json!(4i64)),
                VariantValue::from(json!(-3i64)),
                VariantValue::from(json!("2")),
                VariantValue::from(json!("-4")),
            ])],
            expect: Series::from_data(vec![4i32, -3, 2, -4]),
            error: "",
        }),
        ("toInt64", ScalarFunctionTest {
            name: "cast-variant-to-int64-passed",
            columns: vec![Series::from_data(vec![
                VariantValue::from(json!(4i64)),
                VariantValue::from(json!(-3i64)),
                VariantValue::from(json!("2")),
                VariantValue::from(json!("-4")),
            ])],
            expect: Series::from_data(vec![4i64, -3, 2, -4]),
            error: "",
        }),
        ("toInt64", ScalarFunctionTest {
            name: "cast-variant-to-int64-error",
            columns: vec![Series::from_data(vec![
                VariantValue::from(json!("X4")),
                VariantValue::from(json!(-3i64)),
                VariantValue::from(json!("2")),
                VariantValue::from(json!("-4")),
            ])],
            expect: Series::from_data(vec![4i64, -3, 2, -4]),
            error: "Cast error happens in casting from Variant to Int64",
        }),
        ("toFloat32", ScalarFunctionTest {
            name: "cast-variant-to-float32-passed",
            columns: vec![Series::from_data(vec![
                VariantValue::from(json!(1.2f64)),
                VariantValue::from(json!(-1.3f64)),
                VariantValue::from(json!("2.1")),
                VariantValue::from(json!("-4.2")),
            ])],
            expect: Series::from_data(vec![1.2f32, -1.3, 2.1, -4.2]),
            error: "",
        }),
        ("toFloat32", ScalarFunctionTest {
            name: "cast-variant-to-float32-error",
            columns: vec![Series::from_data(vec![
                VariantValue::from(json!("X4")),
                VariantValue::from(json!(-1.3f64)),
                VariantValue::from(json!("2.1")),
                VariantValue::from(json!("-4.2")),
            ])],
            expect: Series::from_data(vec![1.2f32, -1.3, 2.1, -4.2]),
            error: "Cast error happens in casting from Variant to Float32",
        }),
        ("toFloat64", ScalarFunctionTest {
            name: "cast-variant-to-float64-passed",
            columns: vec![Series::from_data(vec![
                VariantValue::from(json!(1.2f64)),
                VariantValue::from(json!(-1.3f64)),
                VariantValue::from(json!("2.1")),
                VariantValue::from(json!("-4.2")),
            ])],
            expect: Series::from_data(vec![1.2f64, -1.3, 2.1, -4.2]),
            error: "",
        }),
        ("toFloat64", ScalarFunctionTest {
            name: "cast-variant-to-float64-error",
            columns: vec![Series::from_data(vec![
                VariantValue::from(json!("X4")),
                VariantValue::from(json!(-1.3f64)),
                VariantValue::from(json!("2.1")),
                VariantValue::from(json!("-4.2")),
            ])],
            expect: Series::from_data(vec![1.2f64, -1.3, 2.1, -4.2]),
            error: "Cast error happens in casting from Variant to Float64",
        }),
        ("toBoolean", ScalarFunctionTest {
            name: "cast-variant-to-boolean-passed",
            columns: vec![Series::from_data(vec![
                VariantValue::from(json!(true)),
                VariantValue::from(json!(false)),
                VariantValue::from(json!("true")),
                VariantValue::from(json!("false")),
            ])],
            expect: Series::from_data(vec![true, false, true, false]),
            error: "",
        }),
        ("toBoolean", ScalarFunctionTest {
            name: "cast-variant-to-boolean-error",
            columns: vec![Series::from_data(vec![
                VariantValue::from(json!(1)),
                VariantValue::from(json!("test")),
                VariantValue::from(json!(true)),
                VariantValue::from(json!(false)),
            ])],
            expect: Series::from_data(vec![true, false, true, false]),
            error: "Cast error happens in casting from Variant to Boolean",
        }),
<<<<<<< HEAD
        ("toDate16", ScalarFunctionTest {
            name: "cast-variant-to-date16-passed",
            columns: vec![Series::from_data(vec![
                VariantValue::from(json!("2021-03-05")),
                VariantValue::from(json!("2021-10-24")),
            ])],
            expect: Series::from_data(vec![18691u16, 18924]),
            error: "",
        }),
        ("toDate16", ScalarFunctionTest {
            name: "cast-variant-to-date16-error",
            columns: vec![Series::from_data(vec![
                VariantValue::from(json!("a2021-03-05")),
                VariantValue::from(json!("2021-10-24")),
            ])],
            expect: Series::from_data(vec![18691u16, 18924]),
            error: "Cast error happens in casting from Variant to Date16",
        }),
        ("toDate32", ScalarFunctionTest {
            name: "cast-variant-to-date32-passed",
=======
        ("toDate", ScalarFunctionTest {
            name: "cast-variant-to-date-passed",
>>>>>>> 97f8e838
            columns: vec![Series::from_data(vec![
                VariantValue::from(json!("2021-03-05")),
                VariantValue::from(json!("2021-10-24")),
            ])],
            expect: Series::from_data(vec![18691i32, 18924]),
            error: "",
        }),
        ("toDate", ScalarFunctionTest {
            name: "cast-variant-to-date-error",
            columns: vec![Series::from_data(vec![
                VariantValue::from(json!("a2021-03-05")),
                VariantValue::from(json!("2021-10-24")),
            ])],
            expect: Series::from_data(vec![18691i32, 18924]),
            error: "Cast error happens in casting from Variant to Date",
        }),
        ("toDateTime", ScalarFunctionTest {
            name: "cast-variant-to-datetime-passed",
            columns: vec![Series::from_data(vec![
                VariantValue::from(json!("2021-03-05 01:01:01")),
                VariantValue::from(json!("2021-10-24 10:10:10")),
            ])],
            expect: Series::from_data(vec![1614906061i64, 1635070210]),
            error: "",
        }),
        ("toDateTime", ScalarFunctionTest {
            name: "cast-variant-to-datetime-error",
            columns: vec![Series::from_data(vec![
                VariantValue::from(json!("a2021-03-05 01:01:01")),
                VariantValue::from(json!("2021-10-24 10:10:10")),
            ])],
<<<<<<< HEAD
            expect: Series::from_data(vec![1614906061u32, 1635070210]),
            error: "Cast error happens in casting from Variant to DateTime32",
        }),
        ("toDateTime64", ScalarFunctionTest {
            name: "cast-variant-to-datetime64-passed",
            columns: vec![Series::from_data(vec![
                VariantValue::from(json!("2021-03-05 01:01:01.123")),
                VariantValue::from(json!("2021-10-24 10:10:10.123")),
            ])],
            expect: Series::from_data(vec![1614906061123i64, 1635070210123]),
            error: "",
        }),
        ("toDateTime64", ScalarFunctionTest {
            name: "cast-variant-to-datetime64-error",
            columns: vec![Series::from_data(vec![
                VariantValue::from(json!("a2021-03-05 01:01:01.123")),
                VariantValue::from(json!("2021-10-24 10:10:10.123456789")),
            ])],
            expect: Series::from_data(vec![1614906061123i64, 1635070210123]),
            error: "Cast error happens in casting from Variant to DateTime64(3)",
=======
            expect: Series::from_data(vec![1614906061i64, 1635070210]),
            error: "Cast error happens in casting from Variant to DateTime_0",
>>>>>>> 97f8e838
        }),
    ];

    for (op, test) in tests {
        test_scalar_functions(op, &[test])?;
    }

    let tests = vec![
        (
            CastFunction::create("cast", "array")?,
            ScalarFunctionWithFieldTest {
                name: "cast-variant-to-array-passed",
                columns: vec![ColumnWithField::new(
                    Series::from_data(vec![
                        VariantValue::from(json!(1_i32)),
                        VariantValue::from(json!([1_i32, 2, 3])),
                        VariantValue::from(json!(["a", "b", "c"])),
                    ]),
                    DataField::new("dummy_1", VariantType::arc()),
                )],
                expect: Series::from_data(vec![
                    VariantValue::from(json!([1_i32])),
                    VariantValue::from(json!([1_i32, 2, 3])),
                    VariantValue::from(json!(["a", "b", "c"])),
                ]),
                error: "",
            },
        ),
        (
            CastFunction::create("cast", "object")?,
            ScalarFunctionWithFieldTest {
                name: "cast-variant-to-object-passed",
                columns: vec![ColumnWithField::new(
                    Series::from_data(vec![
                        VariantValue::from(json!({"a":1_i32})),
                        VariantValue::from(json!({"k":"v"})),
                    ]),
                    DataField::new("dummy_1", VariantType::arc()),
                )],
                expect: Series::from_data(vec![
                    VariantValue::from(json!({"a":1_i32})),
                    VariantValue::from(json!({"k":"v"})),
                ]),
                error: "",
            },
        ),
        (
            CastFunction::create("cast", "object")?,
            ScalarFunctionWithFieldTest {
                name: "cast-variant-to-object-error",
                columns: vec![ColumnWithField::new(
                    Series::from_data(vec![
                        VariantValue::from(json!(["a", "b", "c"])),
                        VariantValue::from(json!("abc")),
                    ]),
                    DataField::new("dummy_1", VariantType::arc()),
                )],
                expect: Arc::new(NullColumn::new(2)),
                error: "Failed to cast variant value [\"a\",\"b\",\"c\"] to OBJECT",
            },
        ),
    ];

    for (test_func, test) in tests {
        match test_func.eval(
            FunctionContext::default(),
            &test.columns,
            test.columns[0].column().len(),
        ) {
            Ok(v) => {
                let v = v.convert_full_column();

                assert_eq!(test.expect, v, "{}", test.name);
            }
            Err(cause) => {
                assert_eq!(test.error, cause.message(), "{}", test.name);
            }
        }
    }

    Ok(())
}

#[test]
fn test_binary_contains() {
    fn contains(a: &'_ [u8], b: &'_ [u8], _ctx: &mut EvalContext) -> bool {
        a.windows(b.len()).any(|window| window == b)
    }

    for _ in 0..10 {
        let l = Series::from_data(vec!["11", "22", "33"]);
        let r = Series::from_data(vec!["1", "2", "43"]);
        let expected = Series::from_data(vec![true, true, false]);
        let result = scalar_binary_op::<Vec<u8>, Vec<u8>, bool, _>(
            &l,
            &r,
            contains,
            &mut EvalContext::default(),
        )
        .unwrap();
        let result = Arc::new(result) as ColumnRef;
        assert!(result == expected);
    }
}

#[test]
fn test_binary_simd_op() {
    {
        let l = Series::from_data(vec![1u8, 2, 3, 4, 5, 6, 7, 8, 9, 10]);
        let r = Series::from_data(vec![1u8, 2, 3, 4, 5, 6, 7, 8, 9, 10]);
        let expected = Series::from_data(vec![2u8, 4, 6, 8, 10, 12, 14, 16, 18, 20]);
        let result = binary_simd_op::<u8, u8, _, 8>(&l, &r, |a, b| a + b).unwrap();
        let result = Arc::new(result) as ColumnRef;
        assert!(result == expected);
    }

    {
        let l = Series::from_data(vec![1u8, 2, 3, 4, 5, 6, 7, 8, 9, 10]);
        let r = Arc::new(ConstColumn::new(Series::from_data(vec![1u8]), 10)) as ColumnRef;
        let expected = Series::from_data(vec![2u8, 3, 4, 5, 6, 7, 8, 9, 10, 11]);
        let result = binary_simd_op::<u8, u8, _, 8>(&l, &r, |a, b| a + b).unwrap();
        let result = Arc::new(result) as ColumnRef;
        assert!(result == expected);
    }
}

#[test]
fn test_unary_size() {
    fn len_func(l: &[u8], _ctx: &mut EvalContext) -> i32 {
        l.len() as i32
    }

    let mut ctx = EvalContext::default();

    let l = Series::from_data(vec!["11", "22", "333"]);
    let expected = Series::from_data(vec![2i32, 2, 3]);
    let result = scalar_unary_op::<Vec<u8>, i32, _>(&l, len_func, &mut ctx).unwrap();
    let result = Arc::new(result) as ColumnRef;
    assert!(result == expected);
}<|MERGE_RESOLUTION|>--- conflicted
+++ resolved
@@ -496,44 +496,21 @@
             expect: Series::from_data(vec![true, false, true, false]),
             error: "Cast error happens in casting from Variant to Boolean",
         }),
-<<<<<<< HEAD
-        ("toDate16", ScalarFunctionTest {
-            name: "cast-variant-to-date16-passed",
+        ("toDate", ScalarFunctionTest {
+            name: "cast-variant-to-date-passed",
             columns: vec![Series::from_data(vec![
                 VariantValue::from(json!("2021-03-05")),
                 VariantValue::from(json!("2021-10-24")),
             ])],
-            expect: Series::from_data(vec![18691u16, 18924]),
-            error: "",
-        }),
-        ("toDate16", ScalarFunctionTest {
-            name: "cast-variant-to-date16-error",
+            expect: Series::from_data(vec![18691i32, 18924]),
+            error: "",
+        }),
+        ("toDate", ScalarFunctionTest {
+            name: "cast-variant-to-date-error",
             columns: vec![Series::from_data(vec![
                 VariantValue::from(json!("a2021-03-05")),
                 VariantValue::from(json!("2021-10-24")),
             ])],
-            expect: Series::from_data(vec![18691u16, 18924]),
-            error: "Cast error happens in casting from Variant to Date16",
-        }),
-        ("toDate32", ScalarFunctionTest {
-            name: "cast-variant-to-date32-passed",
-=======
-        ("toDate", ScalarFunctionTest {
-            name: "cast-variant-to-date-passed",
->>>>>>> 97f8e838
-            columns: vec![Series::from_data(vec![
-                VariantValue::from(json!("2021-03-05")),
-                VariantValue::from(json!("2021-10-24")),
-            ])],
-            expect: Series::from_data(vec![18691i32, 18924]),
-            error: "",
-        }),
-        ("toDate", ScalarFunctionTest {
-            name: "cast-variant-to-date-error",
-            columns: vec![Series::from_data(vec![
-                VariantValue::from(json!("a2021-03-05")),
-                VariantValue::from(json!("2021-10-24")),
-            ])],
             expect: Series::from_data(vec![18691i32, 18924]),
             error: "Cast error happens in casting from Variant to Date",
         }),
@@ -552,31 +529,8 @@
                 VariantValue::from(json!("a2021-03-05 01:01:01")),
                 VariantValue::from(json!("2021-10-24 10:10:10")),
             ])],
-<<<<<<< HEAD
-            expect: Series::from_data(vec![1614906061u32, 1635070210]),
-            error: "Cast error happens in casting from Variant to DateTime32",
-        }),
-        ("toDateTime64", ScalarFunctionTest {
-            name: "cast-variant-to-datetime64-passed",
-            columns: vec![Series::from_data(vec![
-                VariantValue::from(json!("2021-03-05 01:01:01.123")),
-                VariantValue::from(json!("2021-10-24 10:10:10.123")),
-            ])],
-            expect: Series::from_data(vec![1614906061123i64, 1635070210123]),
-            error: "",
-        }),
-        ("toDateTime64", ScalarFunctionTest {
-            name: "cast-variant-to-datetime64-error",
-            columns: vec![Series::from_data(vec![
-                VariantValue::from(json!("a2021-03-05 01:01:01.123")),
-                VariantValue::from(json!("2021-10-24 10:10:10.123456789")),
-            ])],
-            expect: Series::from_data(vec![1614906061123i64, 1635070210123]),
-            error: "Cast error happens in casting from Variant to DateTime64(3)",
-=======
             expect: Series::from_data(vec![1614906061i64, 1635070210]),
             error: "Cast error happens in casting from Variant to DateTime_0",
->>>>>>> 97f8e838
         }),
     ];
 
