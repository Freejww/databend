--- conflicted
+++ resolved
@@ -841,10 +841,6 @@
         // S2: Apply a final aggregator plan.
         PlanBuilder::from(&input)
             .aggregate_partial(&aggr_exprs, &group_by_exprs)
-<<<<<<< HEAD
-=======
-            .and_then(|builder| builder.stage(self.ctx.get_id()?, StageState::AggregatorMerge))
->>>>>>> 2e408c5e
             .and_then(|builder| {
                 builder.aggregate_final(input.schema(), &aggr_exprs, &group_by_exprs)
             })
