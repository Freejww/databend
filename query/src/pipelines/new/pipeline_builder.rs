// Copyright 2022 Datafuse Labs.
//
// Licensed under the Apache License, Version 2.0 (the "License");
// you may not use this file except in compliance with the License.
// You may obtain a copy of the License at
//
//     http://www.apache.org/licenses/LICENSE-2.0
//
// Unless required by applicable law or agreed to in writing, software
// distributed under the License is distributed on an "AS IS" BASIS,
// WITHOUT WARRANTIES OR CONDITIONS OF ANY KIND, either express or implied.
// See the License for the specific language governing permissions and
// limitations under the License.

use std::sync::Arc;

use common_exception::ErrorCode;
use common_exception::Result;
use common_planners::{AggregatorFinalPlan, AlterUserPlan, AlterUserUDFPlan, AlterViewPlan, BroadcastPlan, CallPlan, CopyPlan, CreateDatabasePlan, CreateRolePlan, CreateTablePlan, CreateUserPlan, CreateUserStagePlan, CreateUserUDFPlan, CreateViewPlan, DescribeTablePlan, DescribeUserStagePlan, DropDatabasePlan, DropRolePlan, DropTablePlan, DropUserPlan, DropUserStagePlan, DropUserUDFPlan, DropViewPlan, EmptyPlan, ExplainPlan, Expression, GrantPrivilegePlan, GrantRolePlan, InsertPlan, KillPlan, ListPlan, RemotePlan, OptimizeTablePlan, V1RemotePlan, RenameTablePlan, RevokePrivilegePlan, RevokeRolePlan, SettingPlan, ShowCreateDatabasePlan, ShowCreateTablePlan, ShowPlan, SinkPlan, StagePlan, TruncateTablePlan, UseDatabasePlan};
use common_planners::AggregatorPartialPlan;
use common_planners::ExpressionPlan;
use common_planners::FilterPlan;
use common_planners::HavingPlan;
use common_planners::LimitByPlan;
use common_planners::LimitPlan;
use common_planners::PlanNode;
use common_planners::PlanVisitor;
use common_planners::ProjectionPlan;
use common_planners::ReadDataSourcePlan;
use common_planners::SelectPlan;
use common_planners::SortPlan;
use common_planners::SubQueriesSetPlan;

use super::processors::SortMergeCompactor;
use crate::pipelines::new::pipeline::NewPipeline;
use crate::pipelines::new::processors::AggregatorParams;
use crate::pipelines::new::processors::AggregatorTransformParams;
use crate::pipelines::new::processors::ExpressionTransform;
use crate::pipelines::new::processors::ProjectionTransform;
use crate::pipelines::new::processors::SubQueriesPuller;
use crate::pipelines::new::processors::TransformAggregator;
use crate::pipelines::new::processors::TransformCreateSets;
use crate::pipelines::new::processors::TransformFilter;
use crate::pipelines::new::processors::TransformHaving;
use crate::pipelines::new::processors::TransformLimit;
use crate::pipelines::new::processors::TransformLimitBy;
use crate::pipelines::new::processors::TransformSortMerge;
use crate::pipelines::new::processors::TransformSortPartial;
use crate::pipelines::transforms::get_sort_descriptions;
use crate::sessions::QueryContext;
/// Builder for query pipeline
/// ```
/// # let builder = QueryPipelineBuilder::create(ctx);
/// # let pipeline = builder.finalize(plan)?;
/// ```
pub struct QueryPipelineBuilder {
    ctx: Arc<QueryContext>,
    pipeline: NewPipeline,
    limit: Option<usize>,
    offset: usize,
}

impl QueryPipelineBuilder {
    /// Create a Builder from QueryContext, others params are default
    pub fn create(ctx: Arc<QueryContext>) -> QueryPipelineBuilder {
        QueryPipelineBuilder {
            ctx,
            pipeline: NewPipeline::create(),
            limit: None,
            offset: 0,
        }
    }
<<<<<<< HEAD

    pub fn finalize(mut self, plan: &PlanNode) -> Result<NewPipeline> {
        self.visit_plan_node(plan)?;
=======
    /// The core of generating the pipeline
    /// It will recursively visit the entire plan tree, and create a `SimplePipe` for each node,
    /// adding it to the pipeline
    pub fn finalize(mut self, plan: &SelectPlan) -> Result<NewPipeline> {
        self.visit_select(plan)?;
>>>>>>> d6fe2d1e
        Ok(self.pipeline)
    }
}

impl PlanVisitor for QueryPipelineBuilder {
    fn visit_plan_node(&mut self, node: &PlanNode) -> Result<()> {
        match node {
            PlanNode::Projection(n) => self.visit_projection(n),
            PlanNode::Expression(n) => self.visit_expression(n),
            PlanNode::AggregatorPartial(n) => self.visit_aggregate_partial(n),
            PlanNode::AggregatorFinal(n) => self.visit_aggregate_final(n),
            PlanNode::Filter(n) => self.visit_filter(n),
            PlanNode::Having(n) => self.visit_having(n),
            PlanNode::Sort(n) => self.visit_sort(n),
            PlanNode::Limit(n) => self.visit_limit(n),
            PlanNode::LimitBy(n) => self.visit_limit_by(n),
            PlanNode::ReadSource(n) => self.visit_read_data_source(n),
            PlanNode::Select(n) => self.visit_select(n),
            PlanNode::Remote(n) => self.visit_remote(n),
            PlanNode::SubQueryExpression(n) => self.visit_sub_queries_sets(n),
            _ => Err(ErrorCode::UnImplement("")),
        }
    }

    fn visit_aggregate_partial(&mut self, plan: &AggregatorPartialPlan) -> Result<()> {
        self.visit_plan_node(&plan.input)?;

        let aggregator_params = AggregatorParams::try_create_partial(plan)?;
        self.pipeline
            .add_transform(|transform_input_port, transform_output_port| {
                TransformAggregator::try_create_partial(
                    transform_input_port.clone(),
                    transform_output_port.clone(),
                    AggregatorTransformParams::try_create(
                        transform_input_port,
                        transform_output_port,
                        &aggregator_params,
                    )?,
                )
            })
    }

    fn visit_aggregate_final(&mut self, plan: &AggregatorFinalPlan) -> Result<()> {
        self.visit_plan_node(&plan.input)?;

        self.pipeline.resize(1)?;
        let aggregator_params = AggregatorParams::try_create_final(plan)?;
        self.pipeline
            .add_transform(|transform_input_port, transform_output_port| {
                TransformAggregator::try_create_final(
                    transform_input_port.clone(),
                    transform_output_port.clone(),
                    AggregatorTransformParams::try_create(
                        transform_input_port,
                        transform_output_port,
                        &aggregator_params,
                    )?,
                )
            })
    }

    fn visit_projection(&mut self, plan: &ProjectionPlan) -> Result<()> {
        self.visit_plan_node(&plan.input)?;

        self.pipeline
            .add_transform(|transform_input_port, transform_output_port| {
                ProjectionTransform::try_create(
                    transform_input_port,
                    transform_output_port,
                    plan.input.schema(),
                    plan.schema(),
                    plan.expr.to_owned(),
                    self.ctx.clone(),
                )
            })
    }

    fn visit_remote(&mut self, plan: &RemotePlan) -> Result<()> {
        let schema = plan.schema();
        match plan {
            RemotePlan::V1(_) => Err(ErrorCode::LogicalError("Use version 1 remote plan in version 2 framework.")),
            RemotePlan::V2(plan) => {
                let query_id = plan.receive_query_id.to_owned();
                let fragment_id = plan.receive_fragment_id.to_owned();
                let exchange_manager = self.ctx.get_exchange_manager();
                exchange_manager.get_fragment_source(query_id, fragment_id, schema, &mut self.pipeline)
            }
        }
    }

    fn visit_expression(&mut self, plan: &ExpressionPlan) -> Result<()> {
        self.visit_plan_node(&plan.input)?;

        self.pipeline
            .add_transform(|transform_input_port, transform_output_port| {
                ExpressionTransform::try_create(
                    transform_input_port,
                    transform_output_port,
                    plan.input.schema(),
                    plan.schema(),
                    plan.exprs.to_owned(),
                    self.ctx.clone(),
                )
            })
    }

    fn visit_filter(&mut self, plan: &FilterPlan) -> Result<()> {
        self.visit_plan_node(&plan.input)?;

        self.pipeline
            .add_transform(|transform_input_port, transform_output_port| {
                TransformFilter::try_create(
                    plan.schema(),
                    plan.predicate.clone(),
                    transform_input_port,
                    transform_output_port,
                    self.ctx.clone(),
                )
            })
    }

    fn visit_having(&mut self, plan: &HavingPlan) -> Result<()> {
        self.visit_plan_node(&plan.input)?;

        self.pipeline
            .add_transform(|transform_input_port, transform_output_port| {
                TransformHaving::try_create(
                    plan.schema(),
                    plan.predicate.clone(),
                    transform_input_port,
                    transform_output_port,
                    self.ctx.clone(),
                )
            })
    }

    fn visit_limit(&mut self, plan: &LimitPlan) -> Result<()> {
        self.limit = plan.n;
        self.offset = plan.offset;
        self.visit_plan_node(&plan.input)?;

        self.pipeline.resize(1)?;
        self.pipeline
            .add_transform(|transform_input_port, transform_output_port| {
                TransformLimit::try_create(
                    plan.n,
                    plan.offset,
                    transform_input_port,
                    transform_output_port,
                )
            })
    }

    fn visit_sub_queries_sets(&mut self, plan: &SubQueriesSetPlan) -> Result<()> {
        self.visit_plan_node(&plan.input)?;

        let schema = plan.schema();
        let context = self.ctx.clone();
        let expressions = plan.expressions.to_vec();
        let sub_queries_puller = SubQueriesPuller::create(context, expressions);
        self.pipeline
            .add_transform(|transform_input_port, transform_output_port| {
                TransformCreateSets::try_create(
                    transform_input_port,
                    transform_output_port,
                    schema.clone(),
                    sub_queries_puller.clone(),
                )
            })
    }

    fn visit_sort(&mut self, plan: &SortPlan) -> Result<()> {
        self.visit_plan_node(&plan.input)?;

        // The number of rows should be limit + offset. For example, for the query
        // 'select * from numbers(100) order by number desc limit 10 offset 5', the
        // sort pipeline should return at least 15 rows.
        let rows_limit = self.limit.map(|limit| limit + self.offset);

        // processor 1: block ---> sort_stream
        // processor 2: block ---> sort_stream
        // processor 3: block ---> sort_stream
        self.pipeline
            .add_transform(|transform_input_port, transform_output_port| {
                TransformSortPartial::try_create(
                    transform_input_port,
                    transform_output_port,
                    rows_limit,
                    get_sort_descriptions(&plan.schema, &plan.order_by)?,
                )
            })?;

        // processor 1: [sorted blocks ...] ---> merge to one sorted block
        // processor 2: [sorted blocks ...] ---> merge to one sorted block
        // processor 3: [sorted blocks ...] ---> merge to one sorted block
        self.pipeline
            .add_transform(|transform_input_port, transform_output_port| {
                TransformSortMerge::try_create(
                    transform_input_port,
                    transform_output_port,
                    SortMergeCompactor::new(
                        rows_limit,
                        get_sort_descriptions(&plan.schema, &plan.order_by)?,
                    ),
                )
            })?;

        // processor1 sorted block --
        //                             \
        // processor2 sorted block ----> processor  --> merge to one sorted block
        //                             /
        // processor3 sorted block --
        self.pipeline.resize(1)?;
        self.pipeline
            .add_transform(|transform_input_port, transform_output_port| {
                TransformSortMerge::try_create(
                    transform_input_port,
                    transform_output_port,
                    SortMergeCompactor::new(
                        rows_limit,
                        get_sort_descriptions(&plan.schema, &plan.order_by)?,
                    ),
                )
            })
    }

    fn visit_limit_by(&mut self, plan: &LimitByPlan) -> Result<()> {
        self.visit_plan_node(&plan.input)?;

        self.pipeline.resize(1)?;
        self.pipeline
            .add_transform(|transform_input_port, transform_output_port| {
                TransformLimitBy::try_create(
                    transform_input_port,
                    transform_output_port,
                    plan.limit,
                    &plan.limit_by,
                )
            })
    }

    fn visit_read_data_source(&mut self, plan: &ReadDataSourcePlan) -> Result<()> {
        // Bind plan partitions to context.
        self.ctx.try_set_partitions(plan.parts.clone())?;
        let table = self.ctx.build_table_from_source_plan(plan)?;
        table.read2(self.ctx.clone(), plan, &mut self.pipeline)
    }
}<|MERGE_RESOLUTION|>--- conflicted
+++ resolved
@@ -70,17 +70,12 @@
             offset: 0,
         }
     }
-<<<<<<< HEAD
-
-    pub fn finalize(mut self, plan: &PlanNode) -> Result<NewPipeline> {
-        self.visit_plan_node(plan)?;
-=======
+
     /// The core of generating the pipeline
     /// It will recursively visit the entire plan tree, and create a `SimplePipe` for each node,
     /// adding it to the pipeline
-    pub fn finalize(mut self, plan: &SelectPlan) -> Result<NewPipeline> {
-        self.visit_select(plan)?;
->>>>>>> d6fe2d1e
+    pub fn finalize(mut self, plan: &PlanNode) -> Result<NewPipeline> {
+        self.visit_plan_node(plan)?;
         Ok(self.pipeline)
     }
 }
