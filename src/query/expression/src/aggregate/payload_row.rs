// Copyright 2021 Datafuse Labs
//
// Licensed under the Apache License, Version 2.0 (the "License");
// you may not use this file except in compliance with the License.
// You may obtain a copy of the License at
//
//     http://www.apache.org/licenses/LICENSE-2.0
//
// Unless required by applicable law or agreed to in writing, software
// distributed under the License is distributed on an "AS IS" BASIS,
// WITHOUT WARRANTIES OR CONDITIONS OF ANY KIND, either express or implied.
// See the License for the specific language governing permissions and
// limitations under the License.

use bumpalo::Bump;
use databend_common_arrow::arrow::bitmap::Bitmap;
use ethnum::i256;

use crate::store;
use crate::types::binary::BinaryColumn;
use crate::types::decimal::DecimalColumn;
use crate::types::decimal::DecimalType;
use crate::types::ArgType;
use crate::types::BinaryType;
use crate::types::BooleanType;
use crate::types::DataType;
use crate::types::DateType;
use crate::types::NumberColumn;
use crate::types::NumberType;
use crate::types::TimestampType;
use crate::types::ValueType;
use crate::with_decimal_mapped_type;
use crate::with_number_mapped_type;
use crate::Column;
use crate::SelectVector;

pub fn rowformat_size(data_type: &DataType) -> usize {
    match data_type {
        DataType::Null | DataType::EmptyArray | DataType::EmptyMap => 0,
        DataType::Boolean => 1,
        DataType::Number(n) => n.bit_width() as usize / 8,
        DataType::Decimal(n) => match n {
            crate::types::DecimalDataType::Decimal128(_) => 16,
            crate::types::DecimalDataType::Decimal256(_) => 32,
        },
        DataType::Timestamp => 8,
        DataType::Date => 4,
        // use address instead
        DataType::Binary | DataType::String | DataType::Bitmap | DataType::Variant => 4 + 8, /* u32 len + address */
        DataType::Nullable(x) => rowformat_size(x),
        DataType::Array(_) => todo!(),
        DataType::Map(_) => todo!(),
        DataType::Tuple(_) => todo!(),
        DataType::Generic(_) => unreachable!(),
    }
}

/// This serialize column into row format by fixed size
pub unsafe fn serialize_column_to_rowformat(
    arena: &Bump,
    column: &Column,
    select_vector: &SelectVector,
    rows: usize,
    address: &[*const u8],
    offset: usize,
    _scratch: &mut Vec<u8>,
) {
    match column {
        Column::Null { .. } | Column::EmptyArray { .. } | Column::EmptyMap { .. } => {}
        Column::Number(v) => with_number_mapped_type!(|NUM_TYPE| match v {
            NumberColumn::NUM_TYPE(buffer) => {
                for index in select_vector.iter().take(rows).copied() {
                    store(buffer[index], address[index].add(offset) as *mut u8);
                }
            }
        }),
        Column::Decimal(v) => {
            with_decimal_mapped_type!(|DECIMAL_TYPE| match v {
                DecimalColumn::DECIMAL_TYPE(buffer, _) => {
                    for index in select_vector.iter().take(rows).copied() {
                        store(buffer[index], address[index].add(offset) as *mut u8);
                    }
                }
            })
        }
        Column::Boolean(v) => {
            if v.unset_bits() == 0 {
                // faster path
                for index in select_vector.iter().take(rows).copied() {
                    store(1, address[index].add(offset) as *mut u8);
                }
            } else if v.unset_bits() != v.len() {
                for index in select_vector.iter().take(rows).copied() {
                    if v.get_bit(index) {
                        store(1, address[index].add(offset) as *mut u8);
                    }
                }
            }
        }
<<<<<<< HEAD
        Column::Binary(v) | Column::String(v) | Column::Bitmap(v) | Column::Variant(v) => {
            for index in select_vector.iter().take(rows).copied() {
=======
        Column::Binary(v) | Column::Bitmap(v) | Column::Variant(v) => {
            for i in 0..rows {
                let index = select_index.get_index(i);
>>>>>>> 33f7d1a8
                let data = arena.alloc_slice_copy(v.index_unchecked(index));
                store(data.len() as u32, address[index].add(offset) as *mut u8);
                store(
                    data.as_ptr() as u64,
                    address[index].add(offset + 4) as *mut u8,
                );
            }
        }
        Column::String(v) => {
            for i in 0..rows {
                let index = select_index.get_index(i);
                let data = arena.alloc_slice_copy(v.index_unchecked(index).as_bytes());

                store(&(data.len() as u32), address[index].add(offset) as *mut u8);

                store(
                    &(data.as_ptr() as u64),
                    address[index].add(offset + 4) as *mut u8,
                );
            }
        }
        Column::Timestamp(buffer) => {
            for index in select_vector.iter().take(rows).copied() {
                store(buffer[index], address[index].add(offset) as *mut u8);
            }
        }
        Column::Date(buffer) => {
            for index in select_vector.iter().take(rows).copied() {
                store(buffer[index], address[index].add(offset) as *mut u8);
            }
        }
        Column::Nullable(c) => serialize_column_to_rowformat(
            arena,
            &c.column,
            select_vector,
            rows,
            address,
            offset,
            _scratch,
        ),

        Column::Array(_array) | Column::Map(_array) => {
            todo!("nested tuple/array/map not supported yet")
        }
        Column::Tuple(_fields) => {
            todo!("nested tuple/array/map not supported yet")
        }
    }
}

pub unsafe fn row_match_columns(
    cols: &[Column],
    address: &[*const u8],
    select_vector: &mut SelectVector,
    temp_vector: &mut SelectVector,
    count: usize,
    validity_offset: &[usize],
    col_offsets: &[usize],
    no_match: &mut SelectVector,
    no_match_count: &mut usize,
) {
    let mut count = count;
    for ((col, col_offset), validity_offset) in cols
        .iter()
        .zip(col_offsets.iter())
        .zip(validity_offset.iter())
    {
        row_match_column(
            col,
            address,
            select_vector,
            temp_vector,
            &mut count,
            *validity_offset,
            *col_offset,
            no_match,
            no_match_count,
        );

        // no row matches
        if count == 0 {
            return;
        }
    }
}

pub unsafe fn row_match_column(
    col: &Column,
    address: &[*const u8],
    select_vector: &mut SelectVector,
    temp_vector: &mut SelectVector,
    count: &mut usize,
    validity_offset: usize,
    col_offset: usize,
    no_match: &mut SelectVector,
    no_match_count: &mut usize,
) {
    let (validity, col) = if let Column::Nullable(c) = col {
        (Some(&c.validity), &c.column)
    } else {
        (None, col)
    };

    match col {
        Column::Null { .. } | Column::EmptyArray { .. } | Column::EmptyMap { .. } => {
            *count = *no_match_count;
        }

        Column::Number(v) => with_number_mapped_type!(|NUM_TYPE| match v {
            NumberColumn::NUM_TYPE(_) => {
                row_match_column_type::<NumberType<NUM_TYPE>>(
                    col,
                    validity,
                    address,
                    select_vector,
                    temp_vector,
                    count,
                    validity_offset,
                    col_offset,
                    no_match,
                    no_match_count,
                )
            }
        }),
        Column::Decimal(v) => match v {
            DecimalColumn::Decimal128(_, _) => row_match_column_type::<DecimalType<i128>>(
                col,
                validity,
                address,
                select_vector,
                temp_vector,
                count,
                validity_offset,
                col_offset,
                no_match,
                no_match_count,
            ),
            DecimalColumn::Decimal256(_, _) => row_match_column_type::<DecimalType<i256>>(
                col,
                validity,
                address,
                select_vector,
                temp_vector,
                count,
                validity_offset,
                col_offset,
                no_match,
                no_match_count,
            ),
        },
        Column::Boolean(_) => row_match_column_type::<BooleanType>(
            col,
            validity,
            address,
            select_vector,
            temp_vector,
            count,
            validity_offset,
            col_offset,
            no_match,
            no_match_count,
        ),
        Column::Timestamp(_) => row_match_column_type::<TimestampType>(
            col,
            validity,
            address,
            select_vector,
            temp_vector,
            count,
            validity_offset,
            col_offset,
            no_match,
            no_match_count,
        ),
        Column::Date(_) => row_match_column_type::<DateType>(
            col,
            validity,
            address,
            select_vector,
            temp_vector,
            count,
            validity_offset,
            col_offset,
            no_match,
            no_match_count,
        ),
<<<<<<< HEAD
        Column::Bitmap(v) | Column::String(v) | Column::Binary(v) | Column::Variant(v) => {
            row_match_string_column(
                v,
                validity,
                address,
                select_vector,
                temp_vector,
                count,
                validity_offset,
                col_offset,
                no_match,
                no_match_count,
            )
        }
=======
        Column::Binary(v) | Column::Bitmap(v) | Column::Variant(v) => row_match_binary_column(
            v,
            validity,
            address,
            select_index,
            count,
            validity_offset,
            col_offset,
            no_match,
            no_match_count,
        ),
        Column::String(v) => row_match_binary_column(
            &v.clone().into(),
            validity,
            address,
            select_index,
            count,
            validity_offset,
            col_offset,
            no_match,
            no_match_count,
        ),
>>>>>>> 33f7d1a8
        Column::Nullable(_) => unreachable!(),
        Column::Array(_) => todo!(),
        Column::Map(_) => todo!(),
        Column::Tuple(_) => todo!(),
    }
}

unsafe fn row_match_binary_column(
    col: &BinaryColumn,
    validity: Option<&Bitmap>,
    address: &[*const u8],
    select_vector: &mut SelectVector,
    temp_vector: &mut SelectVector,
    count: &mut usize,
    validity_offset: usize,
    col_offset: usize,
    no_match: &mut SelectVector,
    no_match_count: &mut usize,
) {
    let mut match_count = 0;
    let mut equal: bool;

    if let Some(validity) = validity {
        let is_all_set = validity.unset_bits() == 0;
        for idx in select_vector[..*count].iter() {
            let idx = *idx;
            let validity_address = address[idx].add(validity_offset);
            let is_set2 = core::ptr::read::<u8>(validity_address as _) != 0;
            let is_set = is_all_set || validity.get_bit_unchecked(idx);

            if is_set && is_set2 {
                let len_address = address[idx].add(col_offset);
                let address = address[idx].add(col_offset + 4);
                let len = core::ptr::read::<u32>(len_address as _) as usize;

                let value = BinaryType::index_column_unchecked(col, idx);
                if len != value.len() {
                    equal = false;
                } else {
                    let data_address = core::ptr::read::<u64>(address as _) as usize as *const u8;
                    let scalar = std::slice::from_raw_parts(data_address, len);
                    equal = databend_common_hashtable::fast_memcmp(scalar, value);
                }
            } else {
                equal = is_set == is_set2;
            }

            if equal {
                temp_vector[match_count] = idx;
                match_count += 1;
            } else {
                no_match[*no_match_count] = idx;
                *no_match_count += 1;
            }
        }
    } else {
        for idx in select_vector[..*count].iter() {
            let idx = *idx;
            let len_address = address[idx].add(col_offset);
            let address = address[idx].add(col_offset + 4);

            let len = core::ptr::read::<u32>(len_address as _) as usize;

            let value = BinaryType::index_column_unchecked(col, idx);
            if len != value.len() {
                equal = false;
            } else {
                let data_address = core::ptr::read::<u64>(address as _) as usize as *const u8;
                let scalar = std::slice::from_raw_parts(data_address, len);

                equal = databend_common_hashtable::fast_memcmp(scalar, value);
            }

            if equal {
                temp_vector[match_count] = idx;
                match_count += 1;
            } else {
                no_match[*no_match_count] = idx;
                *no_match_count += 1;
            }
        }
    }

    select_vector.clone_from_slice(temp_vector);

    *count = match_count;
}

unsafe fn row_match_column_type<T: ArgType>(
    col: &Column,
    validity: Option<&Bitmap>,
    address: &[*const u8],
    select_vector: &mut SelectVector,
    temp_vector: &mut SelectVector,
    count: &mut usize,
    validity_offset: usize,
    col_offset: usize,
    no_match: &mut SelectVector,
    no_match_count: &mut usize,
) {
    let col = T::try_downcast_column(col).unwrap();
    let mut match_count = 0;

    let mut equal: bool;
    if let Some(validity) = validity {
        let is_all_set = validity.unset_bits() == 0;
        for idx in select_vector[..*count].iter() {
            let idx = *idx;
            let validity_address = address[idx].add(validity_offset);
            let is_set2 = core::ptr::read::<u8>(validity_address as _) != 0;
            let is_set = is_all_set || validity.get_bit_unchecked(idx);
            if is_set && is_set2 {
                let address = address[idx].add(col_offset);
                let scalar = core::ptr::read::<<T as ValueType>::Scalar>(address as _);
                let value = T::index_column_unchecked(&col, idx);
                let value = T::to_owned_scalar(value);

                equal = scalar.eq(&value);
            } else {
                equal = is_set == is_set2;
            }

            if equal {
                temp_vector[match_count] = idx;
                match_count += 1;
            } else {
                no_match[*no_match_count] = idx;
                *no_match_count += 1;
            }
        }
    } else {
        for idx in select_vector[..*count].iter() {
            let idx = *idx;
            let value = T::index_column_unchecked(&col, idx);
            let address = address[idx].add(col_offset);
            let scalar = core::ptr::read::<<T as ValueType>::Scalar>(address as _);
            let value = T::to_owned_scalar(value);

            if scalar.eq(&value) {
                temp_vector[match_count] = idx;
                match_count += 1;
            } else {
                no_match[*no_match_count] = idx;
                *no_match_count += 1;
            }
        }
    }

    select_vector.clone_from_slice(temp_vector);
    *count = match_count;
}<|MERGE_RESOLUTION|>--- conflicted
+++ resolved
@@ -97,31 +97,12 @@
                 }
             }
         }
-<<<<<<< HEAD
         Column::Binary(v) | Column::String(v) | Column::Bitmap(v) | Column::Variant(v) => {
             for index in select_vector.iter().take(rows).copied() {
-=======
-        Column::Binary(v) | Column::Bitmap(v) | Column::Variant(v) => {
-            for i in 0..rows {
-                let index = select_index.get_index(i);
->>>>>>> 33f7d1a8
                 let data = arena.alloc_slice_copy(v.index_unchecked(index));
                 store(data.len() as u32, address[index].add(offset) as *mut u8);
                 store(
                     data.as_ptr() as u64,
-                    address[index].add(offset + 4) as *mut u8,
-                );
-            }
-        }
-        Column::String(v) => {
-            for i in 0..rows {
-                let index = select_index.get_index(i);
-                let data = arena.alloc_slice_copy(v.index_unchecked(index).as_bytes());
-
-                store(&(data.len() as u32), address[index].add(offset) as *mut u8);
-
-                store(
-                    &(data.as_ptr() as u64),
                     address[index].add(offset + 4) as *mut u8,
                 );
             }
@@ -291,7 +272,6 @@
             no_match,
             no_match_count,
         ),
-<<<<<<< HEAD
         Column::Bitmap(v) | Column::String(v) | Column::Binary(v) | Column::Variant(v) => {
             row_match_string_column(
                 v,
@@ -306,30 +286,6 @@
                 no_match_count,
             )
         }
-=======
-        Column::Binary(v) | Column::Bitmap(v) | Column::Variant(v) => row_match_binary_column(
-            v,
-            validity,
-            address,
-            select_index,
-            count,
-            validity_offset,
-            col_offset,
-            no_match,
-            no_match_count,
-        ),
-        Column::String(v) => row_match_binary_column(
-            &v.clone().into(),
-            validity,
-            address,
-            select_index,
-            count,
-            validity_offset,
-            col_offset,
-            no_match,
-            no_match_count,
-        ),
->>>>>>> 33f7d1a8
         Column::Nullable(_) => unreachable!(),
         Column::Array(_) => todo!(),
         Column::Map(_) => todo!(),
