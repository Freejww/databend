--- conflicted
+++ resolved
@@ -15,18 +15,10 @@
 use std::marker::PhantomData;
 
 use common_exception::Result;
-<<<<<<< HEAD
-use common_expression::types::string::StringColumn;
-use common_expression::types::string::StringColumnBuilder;
 use common_expression::types::DataType;
-use common_expression::types::StringType;
 use common_expression::Column;
 use common_expression::ColumnFrom;
 use common_expression::HashMethodFixedKeys;
-use common_expression::TypeDeserializer;
-use common_io::prelude::FormatSettings;
-=======
->>>>>>> 38d56645
 
 use crate::pipelines::processors::AggregatorParams;
 
@@ -109,7 +101,6 @@
             return Ok(vec![col]);
         }
 
-<<<<<<< HEAD
         todo!("expression");
         // let mut res = Vec::with_capacity(self.group_data_types.len());
         // let format = FormatSettings::default();
@@ -121,17 +112,6 @@
         //     }
         //     res.push(deserializer.finish_to_column());
         // }
-=======
-        let mut res = Vec::with_capacity(self.group_data_types.len());
-        for data_type in self.group_data_types.iter() {
-            let mut deserializer = data_type.create_deserializer(rows);
-
-            for (_, key) in keys.iter_mut().enumerate() {
-                deserializer.de_binary(key)?;
-            }
-            res.push(deserializer.finish_to_column());
-        }
->>>>>>> 38d56645
 
         // Ok(res)
     }
