--- conflicted
+++ resolved
@@ -365,50 +365,6 @@
     }
 }
 
-<<<<<<< HEAD
-=======
-impl PolymorphicKeysHelper<HashMethodKeysU512> for HashMethodKeysU512 {
-    const SUPPORT_PARTITIONED: bool = true;
-
-    type HashTable<T: Send + Sync + 'static> = HashMap<U512, T>;
-
-    fn create_hash_table<T: Send + Sync + 'static>(&self) -> Result<Self::HashTable<T>> {
-        Ok(HashMap::new())
-    }
-
-    type ColumnBuilder<'a> = LargeFixedKeysColumnBuilder<'a, U512>;
-    fn keys_column_builder(&self, capacity: usize, _: usize) -> LargeFixedKeysColumnBuilder<U512> {
-        LargeFixedKeysColumnBuilder {
-            _t: PhantomData::default(),
-            values: Vec::with_capacity(capacity * 64),
-        }
-    }
-
-    type KeysColumnIter = LargeFixedKeysColumnIter<U512>;
-    fn keys_iter_from_column(&self, column: &Column) -> Result<Self::KeysColumnIter> {
-        LargeFixedKeysColumnIter::create(column.as_string().ok_or_else(|| {
-            ErrorCode::IllegalDataType(
-                "Illegal data type for LargeFixedKeysColumnIter<u512>".to_string(),
-            )
-        })?)
-    }
-
-    type GroupColumnsBuilder<'a> = FixedKeysGroupColumnsBuilder<'a, U512>;
-    fn group_columns_builder(
-        &self,
-        capacity: usize,
-        _data_capacity: usize,
-        params: &AggregatorParams,
-    ) -> FixedKeysGroupColumnsBuilder<U512> {
-        FixedKeysGroupColumnsBuilder::create(capacity, params)
-    }
-
-    fn get_hash(&self, v: &U512) -> u64 {
-        v.fast_hash()
-    }
-}
-
->>>>>>> dd140755
 impl PolymorphicKeysHelper<HashMethodSingleString> for HashMethodSingleString {
     const SUPPORT_PARTITIONED: bool = true;
 
