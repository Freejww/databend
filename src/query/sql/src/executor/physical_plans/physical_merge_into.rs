// Copyright 2021 Datafuse Labs
//
// Licensed under the Apache License, Version 2.0 (the "License");
// you may not use this file except in compliance with the License.
// You may obtain a copy of the License at
//
//     http://www.apache.org/licenses/LICENSE-2.0
//
// Unless required by applicable law or agreed to in writing, software
// distributed under the License is distributed on an "AS IS" BASIS,
// WITHOUT WARRANTIES OR CONDITIONS OF ANY KIND, either express or implied.
// See the License for the specific language governing permissions and
// limitations under the License.

use std::collections::HashMap;
use std::u64::MAX;

use databend_common_catalog::plan::NUM_ROW_ID_PREFIX_BITS;
use databend_common_exception::ErrorCode;
use databend_common_exception::Result;
use databend_common_expression::type_check::check_function;
use databend_common_expression::types::DataType;
use databend_common_expression::types::NumberDataType;
use databend_common_expression::ConstantFolder;
use databend_common_expression::DataField;
use databend_common_expression::DataSchemaRef;
use databend_common_expression::Expr;
use databend_common_expression::FieldIndex;
use databend_common_expression::RemoteExpr;
use databend_common_expression::Scalar;
use databend_common_expression::ROW_ID_COL_NAME;
use databend_common_functions::BUILTIN_FUNCTIONS;
use databend_common_meta_app::schema::TableInfo;
use databend_storages_common_table_meta::meta::Location;
use databend_storages_common_table_meta::meta::NUM_BLOCK_ID_BITS;
use itertools::Itertools;

use crate::binder::MergeIntoType;
use crate::executor::physical_plan::PhysicalPlan;
use crate::executor::physical_plans::CommitSink;
use crate::executor::physical_plans::Exchange;
use crate::executor::physical_plans::FragmentKind;
use crate::executor::physical_plans::MergeIntoManipulate;
use crate::executor::physical_plans::MergeIntoOrganize;
use crate::executor::physical_plans::MergeIntoSplit;
use crate::executor::physical_plans::MutationKind;
use crate::executor::physical_plans::RowFetch;
use crate::executor::PhysicalPlanBuilder;
use crate::optimizer::ColumnSet;
use crate::optimizer::SExpr;
use crate::plans;
use crate::plans::BoundColumnRef;
use crate::BindContext;
use crate::ColumnEntry;
use crate::IndexType;
use crate::ScalarExpr;
use crate::TypeCheck;
use crate::DUMMY_COLUMN_INDEX;

// predicate_index should not be conflict with update expr's column_binding's index.
pub const PREDICATE_COLUMN_INDEX: IndexType = MAX as usize;
pub type MatchExpr = Vec<(Option<RemoteExpr>, Option<Vec<(FieldIndex, RemoteExpr)>>)>;

#[derive(Clone, Debug, serde::Serialize, serde::Deserialize)]
pub struct MergeInto {
    pub plan_id: u32,
    pub input: Box<PhysicalPlan>,
    pub table_info: TableInfo,
    // (DataSchemaRef, Option<RemoteExpr>, Vec<RemoteExpr>,Vec<usize>) => (source_schema, condition, value_exprs)
    pub unmatched: Vec<(DataSchemaRef, Option<RemoteExpr>, Vec<RemoteExpr>)>,
    pub segments: Vec<(usize, Location)>,
    pub output_schema: DataSchemaRef,
<<<<<<< HEAD
    pub merge_type: MergeIntoType,
=======
    pub merge_into_op: MergeIntoOp,
    pub target_table_index: usize,
>>>>>>> 7bbd08bd
    pub need_match: bool,
    pub distributed: bool,
    pub target_build_optimization: bool,
}

impl PhysicalPlanBuilder {
    // MergeInto strategies:
    // 1. target_build_optimization, this is enabled in standalone mode and in this case we don't need rowid column anymore.
    // but we just support for `merge into xx using source on xxx when matched then update xxx when not matched then insert xxx`.
    // 2. merge into join strategies:
    // Left,Right,Inner,Left Anti, Right Anti
    // important flag:
    //      I. change join order: if true, target table as build side, if false, source as build side.
    //      II. distributed: this merge into is executed at a distributed stargety.
    // 2.1 Left: there are matched and not matched, and change join order is true.
    // 2.2 Left Anti: change join order is true, but it's insert-only.
    // 2.3 Inner: this is matched only case.
    //      2.3.1 change join order is true, target table as build side,it's matched-only.
    //      2.3.2 change join order is false, source data as build side,it's matched-only.
    // 2.4 Right: change join order is false, there are matched and not matched
    // 2.5 Right Anti: change join order is false, but it's insert-only.
    // distributed execution stargeties:
    // I. change join order is true, we use the `optimize_distributed_query`'s result.
    // II. change join order is false and match_pattern and not enable spill, we use right outer join with rownumber distributed strategies.
    // III otherwise, use `merge_into_join_sexpr` as standalone execution(so if change join order is false,but doesn't match_pattern, we don't support distributed,in fact. case I
    // can take this at most time, if that's a hash shuffle, the I can take it. We think source is always very small).
    pub async fn build_merge_into(
        &mut self,
        s_expr: &SExpr,
        merge_into: &crate::plans::MergeInto,
    ) -> Result<PhysicalPlan> {
        let crate::plans::MergeInto {
            bind_context,
            meta_data,
            columns_set,
            catalog,
            database,
            table: table_name,
            target_alias,
            matched_evaluators,
            unmatched_evaluators,
            target_table_index,
            field_index_map,
            merge_type,
            distributed,
            row_id_index,
            can_try_update_column_only,
            lazy_columns,
            ..
        } = merge_into;

        let settings = self.ctx.get_settings();
        let mut lazy_columns = if matches!(
            merge_type,
            MergeIntoType::MatchedOnly | MergeIntoType::FullOperation
        ) && settings.get_enable_merge_into_row_fetch()?
        {
            let mut lazy_columns = lazy_columns.clone();
            lazy_columns.remove(row_id_index);
            self.metadata.write().add_lazy_columns(lazy_columns.clone());
            Some(lazy_columns)
        } else if matches!(merge_type, MergeIntoType::InsertOnly) {
            let mut lazy_columns = lazy_columns.clone();
            lazy_columns.insert(*row_id_index);
            Some(lazy_columns)
        } else {
            None
        };

        let mut columns_set = if let Some(lazy_columns) = &lazy_columns {
            columns_set
                .difference(lazy_columns)
                .cloned()
                .collect::<ColumnSet>()
        } else {
            *columns_set.clone()
        };

        if matches!(merge_type, MergeIntoType::InsertOnly) {
            lazy_columns = None;
        }

        let mut builder = PhysicalPlanBuilder::new(meta_data.clone(), self.ctx.clone(), false);
        let mut plan = builder.build(s_expr.child(0)?, columns_set.clone()).await?;

        let join_output_schema = plan.output_schema()?;
        let is_insert_only = matches!(merge_type, MergeIntoType::InsertOnly);
        if !is_insert_only && !join_output_schema.has_field(&row_id_index.to_string()) {
            return Err(ErrorCode::InvalidRowIdIndex(
                "can't get row_id_index when running merge into",
            ));
        }

        let row_id_offset = if !is_insert_only {
            columns_set.insert(*row_id_index);
            join_output_schema.index_of(&row_id_index.to_string())?
        } else {
            DUMMY_COLUMN_INDEX
        };

        // We use `merge_into_split_idx` to specify a column from target table to spilt a block
        // from join into matched part and unmatched part.
        let mut merge_into_split_idx = None;
        if matches!(merge_type, MergeIntoType::FullOperation) {
            for (idx, data_field) in join_output_schema.fields().iter().enumerate() {
                if *data_field.name() == row_id_index.to_string() {
                    merge_into_split_idx = Some(idx);
                    break;
                }
            }
        }

        if *distributed && !is_insert_only {
            let mut row_id_column = None;
            for column_binding in bind_context.columns.iter() {
                if BindContext::match_column_binding(
                    Some(database.as_str()),
                    Some(table_name.as_str()),
                    ROW_ID_COL_NAME,
                    column_binding,
                ) {
                    row_id_column = Some(ScalarExpr::BoundColumnRef(BoundColumnRef {
                        span: None,
                        column: column_binding.clone(),
                    }));
                    break;
                }
            }
            let row_id_column = row_id_column.ok_or_else(|| ErrorCode::Internal("It's a bug"))?;

            let row_id_expr = row_id_column
                .type_check(join_output_schema.as_ref())?
                .project_column_ref(|index| {
                    join_output_schema.index_of(&index.to_string()).unwrap()
                });

            let expr = check_function(
                None,
                "bit_and",
                &[],
                &[
                    check_function(
                        None,
                        "bit_shift_right",
                        &[],
                        &[row_id_expr, Expr::Constant {
                            span: None,
                            scalar: Scalar::Number(((64 - NUM_ROW_ID_PREFIX_BITS) as u64).into()),
                            data_type: DataType::Number(NumberDataType::UInt64),
                        }],
                        &BUILTIN_FUNCTIONS,
                    )?,
                    Expr::Constant {
                        span: None,
                        scalar: Scalar::Number((((1 << NUM_BLOCK_ID_BITS) - 1) as u64).into()),
                        data_type: DataType::Number(NumberDataType::UInt64),
                    },
                ],
                &BUILTIN_FUNCTIONS,
            )?;
            plan = PhysicalPlan::Exchange(Exchange {
                plan_id: 0,
                input: Box::new(plan),
                kind: FragmentKind::Normal,
                keys: vec![expr.as_remote_expr()],
                allow_adjust_parallelism: true,
                ignore_exchange: false,
            });
        }

        if let Some(merge_into_split_idx) = merge_into_split_idx {
            plan = PhysicalPlan::MergeIntoSplit(Box::new(MergeIntoSplit {
                plan_id: 0,
                input: Box::new(plan),
                split_index: merge_into_split_idx,
            }));
        }

        if let Some(lazy_columns) = lazy_columns {
            let row_id_offset = join_output_schema.index_of(&row_id_index.to_string())?;
            let lazy_columns = lazy_columns
                .iter()
                .sorted() // Needs sort because we need to make the order deterministic.
                .filter(|index| !join_output_schema.has_field(&index.to_string())) // If the column is already in the input schema, we don't need to fetch it.
                .cloned()
                .collect::<Vec<_>>();

            let mut has_inner_column = false;
            let need_wrap_nullable = matches!(merge_type, MergeIntoType::FullOperation);
            let fetched_fields: Vec<DataField> = lazy_columns
                .iter()
                .map(|index| {
                    let metadata = meta_data.read();
                    let col = metadata.column(*index);
                    if let ColumnEntry::BaseTableColumn(c) = col {
                        if c.path_indices.is_some() {
                            has_inner_column = true;
                        }
                    }
                    let mut data_type = col.data_type();
                    if need_wrap_nullable {
                        data_type = data_type.wrap_nullable();
                    }
                    DataField::new(&index.to_string(), data_type)
                })
                .collect();

            let source = plan.try_find_data_source(*target_table_index);
            debug_assert!(source.is_some());
            let source_info = source.cloned().unwrap();
            let table_schema = source_info.source_info.schema();
            let cols_to_fetch = PhysicalPlanBuilder::build_projection(
                &meta_data.read(),
                &table_schema,
                lazy_columns.iter(),
                has_inner_column,
                true,
                true,
                false,
            );
            plan = PhysicalPlan::RowFetch(RowFetch {
                plan_id: 0,
                input: Box::new(plan),
                source: Box::new(source_info),
                row_id_col_offset: row_id_offset,
                cols_to_fetch,
                fetched_fields,
                need_wrap_nullable,
                stat_info: None,
            });
        }

        let output_schema = plan.output_schema()?;

        let table = self.ctx.get_table(catalog, database, table_name).await?;
        let table_info = table.get_table_info();
        let table_name = table_name.clone();

        // transform unmatched for insert
        // reference to func `build_eval_scalar`
        // (DataSchemaRef, Option<RemoteExpr>, Vec<RemoteExpr>,Vec<usize>) => (source_schema, condition, value_exprs)
        let mut unmatched =
            Vec::<(DataSchemaRef, Option<RemoteExpr>, Vec<RemoteExpr>)>::with_capacity(
                unmatched_evaluators.len(),
            );

        for item in unmatched_evaluators {
            let filter = if let Some(filter_expr) = &item.condition {
                Some(self.transform_scalar_expr2expr(filter_expr, output_schema.clone())?)
            } else {
                None
            };

            let mut values_exprs = Vec::<RemoteExpr>::with_capacity(item.values.len());

            for scalar_expr in &item.values {
                values_exprs
                    .push(self.transform_scalar_expr2expr(scalar_expr, output_schema.clone())?)
            }

            unmatched.push((item.source_schema.clone(), filter, values_exprs))
        }

        // the first option is used for condition
        // the second option is used to distinct update and delete
        let mut matched = Vec::with_capacity(matched_evaluators.len());

        // transform matched for delete/update
        for item in matched_evaluators {
            let condition = if let Some(condition) = &item.condition {
                let expr = self
                    .transform_scalar_expr2expr(condition, output_schema.clone())?
                    .as_expr(&BUILTIN_FUNCTIONS);
                let (expr, _) = ConstantFolder::fold(
                    &expr,
                    &self.ctx.get_function_context()?,
                    &BUILTIN_FUNCTIONS,
                );
                Some(expr.as_remote_expr())
            } else {
                None
            };

            if *can_try_update_column_only {
                assert!(condition.is_none());
            }

            // update
            let update_list = if let Some(update_list) = &item.update {
                // we don't need real col_indices here, just give a
                // dummy index, that's ok.
                let col_indices = vec![DUMMY_COLUMN_INDEX];
                let (database, table_name) = match target_alias {
                    None => (Some(database.as_str()), table_name.clone()),
                    Some(alias) => (None, alias.name.to_string().to_lowercase()),
                };
                let update_list = plans::generate_update_list(
                    self.ctx.clone(),
                    bind_context,
                    update_list,
                    table.schema_with_stream().into(),
                    col_indices,
                    Some(PREDICATE_COLUMN_INDEX),
                    database,
                    &table_name,
                )?;
                let update_list = update_list
                    .iter()
                    .map(|(idx, remote_expr)| {
                        (
                            *idx,
                            remote_expr
                                .as_expr(&BUILTIN_FUNCTIONS)
                                .project_column_ref(|name| {
                                    // there will add a predicate col when we process matched clauses.
                                    // so it's not in join_output_schema for now. But it's must be added
                                    // to the tail, so let do it like below.
                                    if *name == PREDICATE_COLUMN_INDEX.to_string() {
                                        output_schema.num_fields()
                                    } else {
                                        output_schema.index_of(name).unwrap()
                                    }
                                })
                                .as_remote_expr(),
                        )
                    })
                    .collect_vec();
                // update
                Some(update_list)
            } else {
                // delete
                None
            };
            matched.push((condition, update_list))
        }

        let merge_into_build_info = self.merge_into_build_info.clone().unwrap();
        let base_snapshot = merge_into_build_info.table_snapshot;

        let mut field_index_of_input_schema = HashMap::<FieldIndex, usize>::new();
        for (field_index, value) in field_index_map {
            field_index_of_input_schema
                .insert(*field_index, output_schema.index_of(value).unwrap());
        }

        plan = PhysicalPlan::MergeIntoManipulate(Box::new(MergeIntoManipulate {
            plan_id: 0,
            input: Box::new(plan.clone()),
            table_info: table_info.clone(),
            unmatched: unmatched.clone(),
            matched: matched.clone(),
            field_index_of_input_schema: field_index_of_input_schema.clone(),
            merge_type: merge_type.clone(),
            row_id_idx: row_id_offset,
            can_try_update_column_only: *can_try_update_column_only,
            unmatched_schema: join_output_schema.clone(),
        }));

        plan = PhysicalPlan::MergeIntoOrganize(Box::new(MergeIntoOrganize {
            plan_id: 0,
            input: Box::new(plan.clone()),
            merge_type: merge_type.clone(),
        }));

        let segments: Vec<_> = base_snapshot
            .segments
            .clone()
            .into_iter()
            .enumerate()
            .collect();

        let merge_into = PhysicalPlan::MergeInto(Box::new(MergeInto {
            input: Box::new(plan.clone()),
            table_info: table_info.clone(),
            unmatched,
            segments: segments.clone(),
            distributed: *distributed,
            output_schema: DataSchemaRef::default(),
            merge_type: merge_type.clone(),
            need_match: !is_insert_only,
            target_build_optimization: false,
            plan_id: u32::MAX,
        }));

        let commit_input = if !distributed {
<<<<<<< HEAD
            merge_into
        } else {
            PhysicalPlan::Exchange(Exchange {
                plan_id: 0,
                input: Box::new(merge_into),
                kind: FragmentKind::Merge,
                keys: vec![],
                allow_adjust_parallelism: true,
                ignore_exchange: false,
            })
=======
            PhysicalPlan::MergeInto(Box::new(MergeInto {
                input: Box::new(plan.clone()),
                table_info: table_info.clone(),
                unmatched,
                distributed: false,
                output_schema: DataSchemaRef::default(),
                merge_into_op: merge_into_op.clone(),
                target_table_index: *target_table_index,
                need_match: !is_insert_only,
                change_join_order: *change_join_order,
                target_build_optimization: false,
                plan_id: u32::MAX,
                enable_right_broadcast: *enable_right_broadcast,
            }))
        } else {
            let merge_append = PhysicalPlan::MergeInto(Box::new(MergeInto {
                input: Box::new(plan.clone()),
                table_info: table_info.clone(),
                unmatched: unmatched.clone(),
                distributed: true,
                output_schema: if let Some(idx) = source_row_number_idx {
                    DataSchemaRef::new(DataSchema::new(vec![output_schema.fields[idx].clone()]))
                } else {
                    DataSchemaRef::new(DataSchema::new(vec![DataField::new(
                        ROW_ID_COL_NAME,
                        DataType::Number(NumberDataType::UInt64),
                    )]))
                },
                merge_into_op: merge_into_op.clone(),
                target_table_index: *target_table_index,
                need_match: !is_insert_only,
                change_join_order: *change_join_order,
                target_build_optimization: false, // we don't support for distributed mode for now.
                plan_id: u32::MAX,
                enable_right_broadcast: *enable_right_broadcast,
            }));
            // if change_join_order = true, it means the target is build side,
            // in this way, we will do matched operation and not matched operation
            // locally in every node, and the main node just receive row ids to apply.
            let segments = if *change_join_order {
                segments.clone()
            } else {
                vec![]
            };
            PhysicalPlan::MergeIntoAppendNotMatched(Box::new(MergeIntoAppendNotMatched {
                input: Box::new(PhysicalPlan::Exchange(Exchange {
                    plan_id: 0,
                    input: Box::new(merge_append),
                    kind: FragmentKind::Merge,
                    keys: vec![],
                    allow_adjust_parallelism: true,
                    ignore_exchange: false,
                })),
                table_info: table_info.clone(),
                unmatched: unmatched.clone(),
                input_schema: join_output_schema.clone(),
                merge_type: merge_type.clone(),
                change_join_order: *change_join_order,
                segments,
                plan_id: u32::MAX,
            }))
>>>>>>> 7bbd08bd
        };

        // build mutation_aggregate
        let mut physical_plan = PhysicalPlan::CommitSink(Box::new(CommitSink {
            input: Box::new(commit_input),
            snapshot: base_snapshot,
            table_info: table_info.clone(),
            // let's use update first, we will do some optimizations and select exact strategy
            mutation_kind: MutationKind::Update,
            update_stream_meta: merge_into_build_info.update_stream_meta,
            merge_meta: false,
            deduplicated_label: unsafe { settings.get_deduplicate_label()? },
            plan_id: u32::MAX,
        }));
        physical_plan.adjust_plan_id(&mut 0);
        Ok(physical_plan)
    }

    fn transform_scalar_expr2expr(
        &self,
        scalar_expr: &ScalarExpr,
        schema: DataSchemaRef,
    ) -> Result<RemoteExpr> {
        let scalar_expr = scalar_expr
            .type_check(schema.as_ref())?
            .project_column_ref(|index| schema.index_of(&index.to_string()).unwrap());
        let (filer, _) = ConstantFolder::fold(
            &scalar_expr,
            &self.ctx.get_function_context().unwrap(),
            &BUILTIN_FUNCTIONS,
        );
        Ok(filer.as_remote_expr())
    }
}<|MERGE_RESOLUTION|>--- conflicted
+++ resolved
@@ -70,12 +70,8 @@
     pub unmatched: Vec<(DataSchemaRef, Option<RemoteExpr>, Vec<RemoteExpr>)>,
     pub segments: Vec<(usize, Location)>,
     pub output_schema: DataSchemaRef,
-<<<<<<< HEAD
     pub merge_type: MergeIntoType,
-=======
-    pub merge_into_op: MergeIntoOp,
     pub target_table_index: usize,
->>>>>>> 7bbd08bd
     pub need_match: bool,
     pub distributed: bool,
     pub target_build_optimization: bool,
@@ -455,13 +451,13 @@
             distributed: *distributed,
             output_schema: DataSchemaRef::default(),
             merge_type: merge_type.clone(),
+            target_table_index: *target_table_index,
             need_match: !is_insert_only,
             target_build_optimization: false,
             plan_id: u32::MAX,
         }));
 
         let commit_input = if !distributed {
-<<<<<<< HEAD
             merge_into
         } else {
             PhysicalPlan::Exchange(Exchange {
@@ -472,69 +468,6 @@
                 allow_adjust_parallelism: true,
                 ignore_exchange: false,
             })
-=======
-            PhysicalPlan::MergeInto(Box::new(MergeInto {
-                input: Box::new(plan.clone()),
-                table_info: table_info.clone(),
-                unmatched,
-                distributed: false,
-                output_schema: DataSchemaRef::default(),
-                merge_into_op: merge_into_op.clone(),
-                target_table_index: *target_table_index,
-                need_match: !is_insert_only,
-                change_join_order: *change_join_order,
-                target_build_optimization: false,
-                plan_id: u32::MAX,
-                enable_right_broadcast: *enable_right_broadcast,
-            }))
-        } else {
-            let merge_append = PhysicalPlan::MergeInto(Box::new(MergeInto {
-                input: Box::new(plan.clone()),
-                table_info: table_info.clone(),
-                unmatched: unmatched.clone(),
-                distributed: true,
-                output_schema: if let Some(idx) = source_row_number_idx {
-                    DataSchemaRef::new(DataSchema::new(vec![output_schema.fields[idx].clone()]))
-                } else {
-                    DataSchemaRef::new(DataSchema::new(vec![DataField::new(
-                        ROW_ID_COL_NAME,
-                        DataType::Number(NumberDataType::UInt64),
-                    )]))
-                },
-                merge_into_op: merge_into_op.clone(),
-                target_table_index: *target_table_index,
-                need_match: !is_insert_only,
-                change_join_order: *change_join_order,
-                target_build_optimization: false, // we don't support for distributed mode for now.
-                plan_id: u32::MAX,
-                enable_right_broadcast: *enable_right_broadcast,
-            }));
-            // if change_join_order = true, it means the target is build side,
-            // in this way, we will do matched operation and not matched operation
-            // locally in every node, and the main node just receive row ids to apply.
-            let segments = if *change_join_order {
-                segments.clone()
-            } else {
-                vec![]
-            };
-            PhysicalPlan::MergeIntoAppendNotMatched(Box::new(MergeIntoAppendNotMatched {
-                input: Box::new(PhysicalPlan::Exchange(Exchange {
-                    plan_id: 0,
-                    input: Box::new(merge_append),
-                    kind: FragmentKind::Merge,
-                    keys: vec![],
-                    allow_adjust_parallelism: true,
-                    ignore_exchange: false,
-                })),
-                table_info: table_info.clone(),
-                unmatched: unmatched.clone(),
-                input_schema: join_output_schema.clone(),
-                merge_type: merge_type.clone(),
-                change_join_order: *change_join_order,
-                segments,
-                plan_id: u32::MAX,
-            }))
->>>>>>> 7bbd08bd
         };
 
         // build mutation_aggregate
