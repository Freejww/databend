--- conflicted
+++ resolved
@@ -85,12 +85,7 @@
     // `update *`` or `update set t1.a = t2.a ...`, the right expr on the `=` must be only a column,
     // we don't support complex expressions.
     pub can_try_update_column_only: bool,
-<<<<<<< HEAD
-    pub lazy_columns: Option<HashSet<usize>>,
-=======
-    pub enable_right_broadcast: bool,
     pub lazy_columns: HashSet<usize>,
->>>>>>> 7bbd08bd
     pub lock_guard: Option<Arc<LockGuard>>,
 }
 
