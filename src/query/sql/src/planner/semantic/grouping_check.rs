// Copyright 2022 Datafuse Labs.
//
// Licensed under the Apache License, Version 2.0 (the "License");
// you may not use this file except in compliance with the License.
// You may obtain a copy of the License at
//
//     http://www.apache.org/licenses/LICENSE-2.0
//
// Unless required by applicable law or agreed to in writing, software
// distributed under the License is distributed on an "AS IS" BASIS,
// WITHOUT WARRANTIES OR CONDITIONS OF ANY KIND, either express or implied.
// See the License for the specific language governing permissions and
// limitations under the License.

use common_exception::ErrorCode;
use common_exception::Result;
use common_exception::Span;

use crate::binder::ColumnBinding;
use crate::binder::Visibility;
use crate::plans::AndExpr;
use crate::plans::BoundColumnRef;
use crate::plans::CastExpr;
use crate::plans::ComparisonExpr;
use crate::plans::FunctionCall;
use crate::plans::NotExpr;
use crate::plans::OrExpr;
use crate::plans::ScalarExpr;
use crate::plans::Unnest;
use crate::BindContext;

/// Check validity of scalar expression in a grouping context.
/// The matched grouping item will be replaced with a BoundColumnRef
/// to corresponding grouping item column.
pub struct GroupingChecker<'a> {
    bind_context: &'a BindContext,
}

impl<'a> GroupingChecker<'a> {
    pub fn new(bind_context: &'a BindContext) -> Self {
        Self { bind_context }
    }

    pub fn resolve(&mut self, scalar: &ScalarExpr, span: Span) -> Result<ScalarExpr> {
        if let Some(index) = self
            .bind_context
            .aggregate_info
            .group_items_map
            .get(&format!("{:?}", scalar))
        {
            let column = &self.bind_context.aggregate_info.group_items[*index];
<<<<<<< HEAD
            let column_binding = ColumnBinding {
                database_name: None,
                table_name: None,
                column_name: "group_item".to_string(),
                index: column.index,
                data_type: Box::new(column.scalar.data_type()?),
                visibility: Visibility::Visible,
                virtual_column: None,
=======
            let column_binding = if let ScalarExpr::BoundColumnRef(column_ref) = &column.scalar {
                column_ref.column.clone()
            } else {
                ColumnBinding {
                    database_name: None,
                    table_name: None,
                    column_name: "group_item".to_string(),
                    index: column.index,
                    data_type: Box::new(column.scalar.data_type()?),
                    visibility: Visibility::Visible,
                }
>>>>>>> f9e1c790
            };
            return Ok(BoundColumnRef {
                column: column_binding,
            }
            .into());
        }

        match scalar {
            ScalarExpr::BoundColumnRef(column) => {
                // If this is a group item, then it should have been replaced with `group_items_map`
                Err(ErrorCode::SemanticError(format!(
                    "column \"{}\" must appear in the GROUP BY clause or be used in an aggregate function",
                    &column.column.column_name
                )).set_span(span))
            }
            ScalarExpr::ConstantExpr(_) => Ok(scalar.clone()),
            ScalarExpr::AndExpr(scalar) => Ok(AndExpr {
                left: Box::new(self.resolve(&scalar.left, span)?),
                right: Box::new(self.resolve(&scalar.right, span)?),
            }
            .into()),
            ScalarExpr::OrExpr(scalar) => Ok(OrExpr {
                left: Box::new(self.resolve(&scalar.left, span)?),
                right: Box::new(self.resolve(&scalar.right, span)?),
            }
            .into()),
            ScalarExpr::NotExpr(scalar) => Ok(NotExpr {
                argument: Box::new(self.resolve(&scalar.argument, span)?),
            }
            .into()),
            ScalarExpr::ComparisonExpr(scalar) => Ok(ComparisonExpr {
                op: scalar.op.clone(),
                left: Box::new(self.resolve(&scalar.left, span)?),
                right: Box::new(self.resolve(&scalar.right, span)?),
            }
            .into()),
            ScalarExpr::FunctionCall(func) => {
                let args = func
                    .arguments
                    .iter()
                    .map(|arg| self.resolve(arg, span))
                    .collect::<Result<Vec<ScalarExpr>>>()?;
                Ok(FunctionCall {
                    params: func.params.clone(),
                    arguments: args,
                    func_name: func.func_name.clone(),
                }
                .into())
            }
            ScalarExpr::CastExpr(cast) => Ok(CastExpr {
                is_try: cast.is_try,
                argument: Box::new(self.resolve(&cast.argument, span)?),
                target_type: cast.target_type.clone(),
            }
            .into()),
            ScalarExpr::Unnest(unnest) => Ok(Unnest {
                argument: Box::new(self.resolve(&unnest.argument, span)?),
                return_type: unnest.return_type.clone(),
            }
            .into()),
            ScalarExpr::SubqueryExpr(_) => {
                // TODO(leiysky): check subquery in the future
                Ok(scalar.clone())
            }

            ScalarExpr::AggregateFunction(agg) => {
                if let Some(column) = self
                    .bind_context
                    .aggregate_info
                    .aggregate_functions_map
                    .get(&agg.display_name)
                {
                    let agg_func = &self.bind_context.aggregate_info.aggregate_functions[*column];
                    let column_binding = ColumnBinding {
                        database_name: None,
                        table_name: None,
                        column_name: agg.display_name.clone(),
                        index: agg_func.index,
                        data_type: Box::new(agg_func.scalar.data_type()?),
                        visibility: Visibility::Visible,
                        virtual_column: None,
                    };
                    return Ok(BoundColumnRef {
                        column: column_binding,
                    }
                    .into());
                }
                Err(ErrorCode::Internal("Invalid aggregate function"))
            }
        }
    }
}<|MERGE_RESOLUTION|>--- conflicted
+++ resolved
@@ -49,16 +49,6 @@
             .get(&format!("{:?}", scalar))
         {
             let column = &self.bind_context.aggregate_info.group_items[*index];
-<<<<<<< HEAD
-            let column_binding = ColumnBinding {
-                database_name: None,
-                table_name: None,
-                column_name: "group_item".to_string(),
-                index: column.index,
-                data_type: Box::new(column.scalar.data_type()?),
-                visibility: Visibility::Visible,
-                virtual_column: None,
-=======
             let column_binding = if let ScalarExpr::BoundColumnRef(column_ref) = &column.scalar {
                 column_ref.column.clone()
             } else {
@@ -69,8 +59,8 @@
                     index: column.index,
                     data_type: Box::new(column.scalar.data_type()?),
                     visibility: Visibility::Visible,
+                    virtual_column: None,
                 }
->>>>>>> f9e1c790
             };
             return Ok(BoundColumnRef {
                 column: column_binding,
